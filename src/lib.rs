--- conflicted
+++ resolved
@@ -1,12 +1,4 @@
 #![no_std]
-<<<<<<< HEAD
-
-pub use cell::VolatileCell;
-
-pub mod access;
-mod cell;
-mod ptr;
-=======
 #![cfg_attr(feature = "unstable", feature(core_intrinsics))]
 #![cfg_attr(feature = "unstable", feature(slice_range))]
 #![cfg_attr(feature = "unstable", feature(slice_ptr_get))]
@@ -22,12 +14,7 @@
 #![warn(missing_docs)]
 #![deny(unsafe_op_in_unsafe_fn)]
 
-/// Allows creating read-only and write-only `Volatile` values.
-pub mod access_ptr;
-#[macro_use]
-pub mod ptr;
-
-// this must be defined after the `map_field` macros
-#[cfg(test)]
-mod tests;
->>>>>>> 6ab1af47
+pub mod access;
+mod access_ptr;
+mod cell;
+mod ptr;